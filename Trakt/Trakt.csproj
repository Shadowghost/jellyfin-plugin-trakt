--- conflicted
+++ resolved
@@ -2,13 +2,8 @@
 
   <PropertyGroup>
     <TargetFramework>netstandard2.1</TargetFramework>
-<<<<<<< HEAD
-    <AssemblyVersion>10.0.0</AssemblyVersion>
-    <FileVersion>10.0.0</FileVersion>
-=======
     <AssemblyVersion>9.0.0.0</AssemblyVersion>
     <FileVersion>9.0.0.0</FileVersion>
->>>>>>> f8b9d914
   </PropertyGroup>
 
   <ItemGroup>
